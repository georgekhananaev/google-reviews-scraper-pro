--- conflicted
+++ resolved
@@ -21,7 +21,7 @@
 from selenium.webdriver.support.ui import WebDriverWait
 from tqdm import tqdm
 
-from modules.data_storage import MongoDBStorage, JSONStorage, merge_review, merge_review_with_translation
+from modules.data_storage import MongoDBStorage, JSONStorage, merge_review
 from modules.models import RawReview
 
 # Logger
@@ -168,11 +168,6 @@
         self.json_storage = JSONStorage(config)
         self.backup_to_json = config.get("backup_to_json", True)
         self.overwrite_existing = config.get("overwrite_existing", False)
-        
-        # Translation feature settings
-        self.append_translations = config.get("append_translations", False)
-        self.translation_language = config.get("translation_language", "auto")
-        self.force_full_scan = config.get("force_full_scan", False)
 
     def setup_driver(self, headless: bool) -> Chrome:
         """
@@ -281,13 +276,8 @@
         try:
             # Strategy 1: Data attribute detection (most reliable across languages)
             tab_index = tab.get_attribute("data-tab-index")
-            if tab_index in ["1", "2", "reviews"]:  # Reviews can be index 1 or 2 depending on layout
-                # Double-check this is actually a reviews tab by checking text content
-                aria_label = (tab.get_attribute("aria-label") or "").lower()
-                tab_text = (tab.text or "").lower()
-                if any(word.lower() in aria_label or word.lower() in tab_text for word in REVIEW_WORDS):
-                    log.debug(f"Found reviews tab by data-tab-index: {tab_index}")
-                    return True
+            if tab_index == "1" or tab_index == "reviews":
+                return True
 
             # Strategy 2: Role and aria attributes (accessibility detection)
             role = tab.get_attribute("role")
@@ -295,27 +285,20 @@
             aria_label = (tab.get_attribute("aria-label") or "").lower()
 
             # Many review tabs have role="tab" and data attributes
-            if role == "tab" and any(word.lower() in aria_label for word in REVIEW_WORDS):
-                log.debug(f"Found reviews tab by aria-label: {aria_label}")
+            if role == "tab" and any(word in aria_label for word in REVIEW_WORDS):
                 return True
 
             # Strategy 3: Text content detection (multiple sources)
-            tab_text = tab.text.lower() if tab.text else ""
-            inner_html = tab.get_attribute("innerHTML").lower() or ""
-            text_content = tab.get_attribute("textContent").lower() or ""
-            
             sources = [
-                tab_text,  # Direct text
+                tab.text.lower() if tab.text else "",  # Direct text
                 aria_label,  # ARIA label
-                inner_html,  # Inner HTML
-                text_content  # Text content
+                tab.get_attribute("innerHTML").lower() or "",  # Inner HTML
+                tab.get_attribute("textContent").lower() or ""  # Text content
             ]
 
             # Check all sources against our comprehensive keyword list
-            for i, source in enumerate(sources):
-                if any(word.lower() in source for word in REVIEW_WORDS):
-                    source_names = ["text", "aria-label", "innerHTML", "textContent"]
-                    log.debug(f"Found reviews tab by {source_names[i]}: '{source}' (contains review word)")
+            for source in sources:
+                if any(word in source for word in REVIEW_WORDS):
                     return True
 
             # Strategy 4: Nested element detection
@@ -326,9 +309,8 @@
                         child_text = child.text.lower() if child.text else ""
                         child_content = child.get_attribute("textContent").lower() or ""
 
-                        if any(word.lower() in child_text for word in REVIEW_WORDS) or any(
-                                word.lower() in child_content for word in REVIEW_WORDS):
-                            log.debug(f"Found reviews tab by child element text: '{child_text}' or '{child_content}'")
+                        if any(word in child_text for word in REVIEW_WORDS) or any(
+                                word in child_content for word in REVIEW_WORDS):
                             return True
                     except:
                         continue
@@ -339,18 +321,14 @@
             for attr in ["href", "data-href", "data-url", "data-target"]:
                 attr_value = (tab.get_attribute(attr) or "").lower()
                 if attr_value and ("review" in attr_value or "rating" in attr_value):
-                    log.debug(f"Found reviews tab by {attr}: {attr_value}")
                     return True
 
             # Strategy 6: Class detection (some review tabs have specific classes)
             tab_class = tab.get_attribute("class") or ""
             review_classes = ["review", "reviews", "rating", "ratings", "comments", "feedback", "g4jrve"]
-            if any(cls in tab_class.lower() for cls in review_classes):
-                log.debug(f"Found reviews tab by class: {tab_class}")
+            if any(cls in tab_class for cls in review_classes):
                 return True
 
-            # Log what we found for debugging
-            log.debug(f"Tab not identified as reviews tab - role: {role}, index: {tab_index}, aria-label: '{aria_label}', text: '{tab_text}', class: '{tab_class}'")
             return False
 
         except StaleElementReferenceException:
@@ -364,89 +342,14 @@
         Highly dynamic reviews tab detection and clicking with multiple fallback strategies.
         Works across different languages, layouts, and browser environments.
         """
-        max_timeout = 30  # Maximum seconds to try
+        max_timeout = 25  # Maximum seconds to try
         end_time = time.time() + max_timeout
         attempts = 0
-        
-        # First, wait for the business panel to load
-        log.info("Waiting for business information panel to load...")
-        business_panel_loaded = False
-        panel_wait_end = time.time() + 15  # Wait up to 15 seconds for business panel
-        
-        while time.time() < panel_wait_end:
-            try:
-                # Look for indicators that the business panel has loaded
-                business_indicators = [
-                    # Business name or rating elements
-                    '[role="main"] h1',
-                    '[role="main"] .DUwDvf',  # Business name class
-                    '[role="main"] .F7nice',  # Rating class
-                    '[role="main"] .fontHeadlineSmall',
-                    # Or any elements with review-related text
-                    '//*[contains(translate(text(), "REVIEWS", "reviews"), "review")]',
-                ]
-                
-                for indicator in business_indicators[:-1]:  # CSS selectors first
-                    elements = driver.find_elements(By.CSS_SELECTOR, indicator)
-                    if elements:
-                        log.info(f"Business panel detected using selector: {indicator}")
-                        business_panel_loaded = True
-                        break
-                
-                if not business_panel_loaded:
-                    # Try XPath selector for review text
-                    elements = driver.find_elements(By.XPATH, business_indicators[-1])
-                    if elements:
-                        log.info("Business panel detected using review text search")
-                        business_panel_loaded = True
-                
-                if business_panel_loaded:
-                    break
-                    
-                time.sleep(1)
-            except Exception as e:
-                log.debug(f"Error checking for business panel: {e}")
-                time.sleep(1)
-        
-        if business_panel_loaded:
-            log.info("Business panel loaded successfully")
-            # Give it a bit more time for tabs to appear
-            time.sleep(2)
-        else:
-            log.warning("Business panel may not have loaded completely, continuing with tab search...")
-            
-        # If no business panel is detected, try URL manipulation to force reviews view
-        if not business_panel_loaded:
-            try:
-                current_url = driver.current_url
-                if "/place/" in current_url and "/reviews" not in current_url:
-                    # Try to navigate directly to reviews by modifying URL
-                    if "?" in current_url:
-                        base_url = current_url.split("?")[0]
-                        params = current_url.split("?")[1]
-                        new_url = f"{base_url}/reviews?{params}"
-                    else:
-                        new_url = f"{current_url}/reviews"
-                    
-                    log.info(f"Attempting to navigate directly to reviews: {new_url}")
-                    driver.get(new_url)
-                    time.sleep(3)
-                    
-                    # Check if this worked by looking for review content
-                    review_cards = driver.find_elements(By.CSS_SELECTOR, 'div[data-review-id]')
-                    if review_cards:
-                        log.info("Successfully navigated to reviews page")
-                        return True
-            except Exception as e:
-                log.debug(f"URL manipulation failed: {e}")
 
         # Define different selectors to try in order of reliability
         tab_selectors = [
-            # Direct tab selectors - try both common indexes
-            '[data-tab-index="1"]',  # Common tab index for reviews
-            '[data-tab-index="2"]',  # Alternative tab index for reviews
-            'button[role="tab"][data-tab-index="1"]',  # Exact match from HTML
-            'button[role="tab"][data-tab-index="2"]',  # Alternative exact match
+            # Direct tab selectors
+            '[data-tab-index="1"]',  # Most common tab index
             '[role="tab"][data-tab-index]',  # Any tab with index
             'button[role="tab"]',  # Button tabs
             'div[role="tab"]',  # Div tabs
@@ -461,9 +364,6 @@
             'button:contains("reviews")',  # Button containing "reviews"
             'div[role="tablist"] > *',  # Any tab in a tab list
             'div.m6QErb div[role="tablist"] > *',  # Google Maps specific tablist
-            
-            # Fallback selectors
-            '[role="tab"]',  # Any tab element
         ]
 
         # Record successful clicks for debugging
@@ -537,39 +437,23 @@
 
         # If we reach here, try XPath as a last resort
         if time.time() <= end_time:
-            log.info("Trying XPath-based text matching for review tabs...")
             for language_keyword in REVIEW_WORDS:
                 try:
-                    # Try different XPath patterns for review text
-                    xpath_patterns = [
-                        f"//*[contains(translate(text(), 'ABCDEFGHIJKLMNOPQRSTUVWXYZ', 'abcdefghijklmnopqrstuvwxyz'), '{language_keyword.lower()}')]",
-                        f"//button[contains(translate(text(), 'ABCDEFGHIJKLMNOPQRSTUVWXYZ', 'abcdefghijklmnopqrstuvwxyz'), '{language_keyword.lower()}')]",
-                        f"//*[@role='tab' and contains(translate(text(), 'ABCDEFGHIJKLMNOPQRSTUVWXYZ', 'abcdefghijklmnopqrstuvwxyz'), '{language_keyword.lower()}')]",
-                        f"//*[contains(translate(@aria-label, 'ABCDEFGHIJKLMNOPQRSTUVWXYZ', 'abcdefghijklmnopqrstuvwxyz'), '{language_keyword.lower()}')]",
-                    ]
-                    
-                    for xpath in xpath_patterns:
+                    # Try XPath contains text
+                    xpath = f"//*[contains(text(), '{language_keyword}')]"
+                    elements = driver.find_elements(By.XPATH, xpath)
+
+                    for element in elements:
                         try:
-                            elements = driver.find_elements(By.XPATH, xpath)
-                            for element in elements:
-                                try:
-                                    # Skip if it's a script tag or hidden element
-                                    if element.tag_name.lower() in ['script', 'style', 'noscript']:
-                                        continue
-                                    if not element.is_displayed():
-                                        continue
-                                        
-                                    log.info(f"Trying XPath pattern with keyword '{language_keyword}': {xpath}")
-                                    driver.execute_script("arguments[0].scrollIntoView({block:'center'});", element)
-                                    time.sleep(0.7)
-                                    driver.execute_script("arguments[0].click();", element)
-                                    time.sleep(1.5)
-
-                                    if self.verify_reviews_tab_clicked(driver):
-                                        log.info(f"Successfully clicked element with keyword '{language_keyword}'")
-                                        return True
-                                except:
-                                    continue
+                            log.info(f"Trying XPath with keyword '{language_keyword}'")
+                            driver.execute_script("arguments[0].scrollIntoView({block:'center'});", element)
+                            time.sleep(0.7)
+                            driver.execute_script("arguments[0].click();", element)
+                            time.sleep(1.5)
+
+                            if self.verify_reviews_tab_clicked(driver):
+                                log.info(f"Successfully clicked element with keyword '{language_keyword}'")
+                                return True
                         except:
                             continue
                 except:
@@ -709,20 +593,6 @@
                                    for keyword in negative_keywords):
                                 continue
 
-<<<<<<< HEAD
-                            # Additional check - make sure this is actually a sort button for reviews
-                            if ("sort" not in button_text.lower() and "sort" not in button_aria.lower() and
-                                "סדר" not in button_text.lower() and "เรียง" not in button_text.lower() and
-                                "ordenar" not in button_text.lower() and "trier" not in button_text.lower()):
-                                log.debug(f"Button doesn't appear to be a sort button, skipping: '{button_text}' / '{button_aria}'")
-                                continue
-
-                            # Found a potential sort button
-                            sort_button = element
-                            log.info(f"Found sort button with selector: {selector}")
-                            log.info(f"Button text: '{button_text}', aria-label: '{button_aria}'")
-                            break
-=======
                             # Positive detection for sort buttons
                             sort_keywords = ["sort", "Sort", "SORT", "סידור", "เรียง", "排序", "trier", "ordenar", "sortieren"]
                             has_sort_keyword = any(keyword in button_text or keyword in button_aria 
@@ -741,7 +611,6 @@
                                 log.info(f"Found sort button with selector: {selector}")
                                 log.info(f"Button text: '{button_text}', aria-label: '{button_aria}'")
                                 break
->>>>>>> c4fa7ecd
                         except Exception as e:
                             log.debug(f"Error checking element: {e}")
                             continue
@@ -1204,13 +1073,7 @@
         sort_by = self.config.get("sort_by", "relevance")
         stop_on_match = self.config.get("stop_on_match", False)
 
-        # Override stop_on_match if translation mode is enabled
-        if self.append_translations or self.force_full_scan:
-            stop_on_match = False
-            log.info("Translation mode enabled - forcing full scan of all reviews")
-
         log.info(f"Starting scraper with settings: headless={headless}, sort_by={sort_by}")
-        log.info(f"Translation mode: append_translations={self.append_translations}, language={self.translation_language}")
         log.info(f"URL: {url}")
 
         # Initialize storage
@@ -1248,27 +1111,13 @@
             self.set_sort(driver, sort_by)
 
             # Add a wait after setting sort to allow results to load
-            time.sleep(3)  # Increased wait time for reviews to load
+            time.sleep(1)
 
             # Use try-except to handle cases where the pane is not found
-            pane = None
-            pane_selectors = [
-                PANE_SEL,  # Original selector
-                'div[role="main"]',  # Simpler main container
-                'body',  # Ultimate fallback
-            ]
-            
-            for pane_selector in pane_selectors:
-                try:
-                    pane = wait.until(EC.presence_of_element_located((By.CSS_SELECTOR, pane_selector)))
-                    log.info(f"Found scrollable pane using selector: {pane_selector}")
-                    break
-                except TimeoutException:
-                    log.debug(f"Pane selector '{pane_selector}' not found")
-                    continue
-            
-            if not pane:
-                log.warning("Could not find any scrollable pane. Page structure might have changed.")
+            try:
+                pane = wait.until(EC.presence_of_element_located((By.CSS_SELECTOR, PANE_SEL)))
+            except TimeoutException:
+                log.warning("Could not find reviews pane. Page structure might have changed.")
                 return False
 
             pbar = tqdm(desc="Scraped", ncols=80, initial=len(seen))
@@ -1285,11 +1134,6 @@
 
             max_attempts = 10  # Limit the number of attempts to find reviews
             attempts = 0
-            
-            # In translation mode, track total unique reviews to detect when we stop finding new ones
-            all_review_ids_seen = set()
-            last_unique_count = 0
-            no_new_reviews_count = 0
 
             while attempts < max_attempts:
                 try:
@@ -1298,106 +1142,32 @@
 
                     # Check for valid cards
                     if len(cards) == 0:
-                        log.info(f"No review cards found in iteration {attempts + 1} using selector '{CARD_SEL}'")
-                        
-                        # Try alternative selectors
-                        alternative_selectors = [
-                            'div[data-review-id]',
-                            '.jftiEf[data-review-id]',
-                            '[data-review-id]'
-                        ]
-                        
-                        for alt_sel in alternative_selectors:
-                            alt_cards = pane.find_elements(By.CSS_SELECTOR, alt_sel)
-                            log.info(f"Alternative selector '{alt_sel}': Found {len(alt_cards)} cards")
-                            if alt_cards:
-                                cards = alt_cards
-                                break
-                        
-                        if len(cards) == 0:
-                            # If no cards found in pane, try searching the entire page
-                            log.info("No cards found in pane, searching entire page...")
-                            page_cards = driver.find_elements(By.CSS_SELECTOR, 'div[data-review-id]')
-                            log.info(f"Found {len(page_cards)} review cards on entire page")
-                            
-                            if page_cards:
-                                cards = page_cards
-                                log.info("Using review cards found on entire page")
-                            else:
-                                attempts += 1
-                                # Try scrolling anyway
-                                driver.execute_script(scroll_script)
-                                time.sleep(1)
-                                continue
-                    else:
-                        log.info(f"Found {len(cards)} review cards in iteration {attempts + 1}")
+                        log.debug("No review cards found in this iteration")
+                        attempts += 1
+                        # Try scrolling anyway
+                        driver.execute_script(scroll_script)
+                        time.sleep(1)
+                        continue
 
                     for c in cards:
                         try:
                             cid = c.get_attribute("data-review-id")
-                            if not cid:
+                            if not cid or cid in seen or cid in processed_ids:
+                                if stop_on_match and cid and (cid in seen or cid in processed_ids):
+                                    idle = 999
+                                    break
                                 continue
-                            
-                            # In translation mode, process all cards even if seen before
-                            if self.append_translations:
-                                # In translation mode, we process all reviews to add potential translations
-                                # We don't use processed_ids to track, so process all cards
-                                if cid in seen:
-                                    log.debug(f"Translation mode: Processing {cid} again (was seen before, adding translation)")
-                                else:
-                                    log.debug(f"Translation mode: Processing {cid} (new review)")
-                                fresh_cards.append(c)
-                            else:
-                                # Normal mode: skip seen reviews
-                                if cid in seen or cid in processed_ids:
-                                    if stop_on_match and cid and (cid in seen or cid in processed_ids):
-                                        idle = 999
-                                        break
-                                    continue
-                                fresh_cards.append(c)
+                            fresh_cards.append(c)
                         except StaleElementReferenceException:
                             continue
                         except Exception as e:
                             log.debug(f"Error getting review ID: {e}")
                             continue
 
-                    # In translation mode, track all unique review IDs to detect when we've seen all reviews
-                    if self.append_translations:
-                        current_review_ids = set()
-                        for c in cards:
-                            try:
-                                cid = c.get_attribute("data-review-id")
-                                if cid:
-                                    current_review_ids.add(cid)
-                                    all_review_ids_seen.add(cid)
-                            except:
-                                continue
-                        
-                        # Check if we found new unique reviews
-                        current_unique_count = len(all_review_ids_seen)
-                        if current_unique_count == last_unique_count:
-                            no_new_reviews_count += 1
-                            log.info(f"Translation mode: No new reviews found ({no_new_reviews_count}/5) - total unique: {current_unique_count}")
-                        else:
-                            no_new_reviews_count = 0
-                            log.info(f"Translation mode: Found new reviews - total unique: {current_unique_count} (was {last_unique_count})")
-                        
-                        last_unique_count = current_unique_count
-                        
-                        # If we haven't found new reviews for 5 iterations, we're done
-                        if no_new_reviews_count >= 5:
-                            log.info("Translation mode: No new reviews found for 5 iterations - stopping")
-                            break
-
-                    # Log how many fresh cards we found
-                    log.info(f"Found {len(fresh_cards)} fresh cards out of {len(cards)} total cards (translation_mode={self.append_translations})")
-                    
                     for card in fresh_cards:
                         try:
                             raw = RawReview.from_card(card)
-                            # In translation mode, don't add to processed_ids to allow re-processing
-                            if not self.append_translations:
-                                processed_ids.add(raw.id)  # Track this ID to avoid re-processing
+                            processed_ids.add(raw.id)  # Track this ID to avoid re-processing
                         except StaleElementReferenceException:
                             continue
                         except Exception:
@@ -1406,37 +1176,22 @@
                             try:
                                 raw_id = card.get_attribute("data-review-id") or ""
                                 raw = RawReview(id=raw_id, text="", lang="und")
-                                # In translation mode, don't add to processed_ids to allow re-processing
-                                if not self.append_translations:
-                                    processed_ids.add(raw_id)
+                                processed_ids.add(raw_id)
                             except StaleElementReferenceException:
                                 continue
 
-                        # Use translation-aware merge if translation mode is enabled
-                        if self.append_translations:
-                            docs[raw.id] = merge_review_with_translation(docs.get(raw.id), raw, append_translations=True)
-                        else:
-                            docs[raw.id] = merge_review(docs.get(raw.id), raw)
+                        docs[raw.id] = merge_review(docs.get(raw.id), raw)
                         seen.add(raw.id)
                         pbar.update(1)
                         idle = 0
                         attempts = 0  # Reset attempts counter when we successfully process a review
 
-                    # In translation mode, be more patient before giving up
-                    max_idle = 10 if self.append_translations else 3
-                    if idle >= max_idle:
-                        log.info(f"Stopping after {max_idle} idle iterations")
+                    if idle >= 3:
                         break
 
                     if not fresh_cards:
                         idle += 1
                         attempts += 1
-                        # In translation mode, log why we're not finding fresh cards
-                        if self.append_translations:
-                            log.debug(f"No fresh cards in translation mode - idle: {idle}/{max_idle}, attempts: {attempts}")
-                    else:
-                        # Reset idle counter when we have fresh cards
-                        idle = 0
 
                     # Use JavaScript for smoother scrolling
                     try:
@@ -1524,7 +1279,7 @@
 # from tqdm import tqdm
 #
 # from modules.models import RawReview
-# from modules.data_storage import MongoDBStorage, JSONStorage, merge_review, merge_review_with_translation
+# from modules.data_storage import MongoDBStorage, JSONStorage, merge_review
 #
 # # Logger
 # log = logging.getLogger("scraper")
@@ -1987,7 +1742,7 @@
 # # from tqdm import tqdm
 # #
 # # from modules.models import RawReview
-# # from modules.data_storage import MongoDBStorage, JSONStorage, merge_review, merge_review_with_translation
+# # from modules.data_storage import MongoDBStorage, JSONStorage, merge_review
 # # from modules.utils import click_if
 # #
 # # # Logger
